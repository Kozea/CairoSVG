--- conflicted
+++ resolved
@@ -73,12 +73,8 @@
     return surface.PSSurface.convert(
         bytestring=bytestring, file_obj=file_obj, url=url, dpi=dpi,
         parent_width=parent_width, parent_height=parent_height, scale=scale,
-<<<<<<< HEAD
-        write_to=write_to, output_width=output_width,
+        unsafe=unsafe, write_to=write_to, output_width=output_width,
         output_height=output_height)
-=======
-        unsafe=unsafe, write_to=write_to)
->>>>>>> f9a630e7
 
 
 svg2svg.__doc__ = surface.Surface.convert.__doc__.replace(
