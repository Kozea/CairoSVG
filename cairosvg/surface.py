--- conflicted
+++ resolved
@@ -419,7 +419,6 @@
 
         # Fill and stroke
         if self.stroke_and_fill and visible and node.tag in TAGS:
-<<<<<<< HEAD
             order = [1, 0] if node.get('paint-order', "fill") == "stroke" \
                 else [0, 1]
             for i in order:
@@ -434,9 +433,12 @@
                                 cairo.FILL_RULE_EVEN_ODD)
                         self.context.set_source_rgba(
                             *color(paint_color, fill_opacity))
-                    if i == order[1]:
-                        self.context.fill()
-                    else:
+                    if TAGS[node.tag] == text:
+                        self.cursor_position = save_cursor[0]
+                        self.cursor_d_position = save_cursor[1]
+                        self.text_path_width = save_cursor[2]
+                        text(self, node, draw_as_text=True)
+                    else:                        
                         self.context.fill_preserve()
                     self.context.restore()
                 else:
@@ -448,39 +450,9 @@
                     if not gradient_or_pattern(self, node, paint_source):
                         self.context.set_source_rgba(
                             *color(paint_color, stroke_opacity))
-                    if i == order[1]:
-                        self.context.stroke()
-                    else:
-                        self.context.stroke_preserve()
+                    self.context.stroke_preserve()
                     self.context.restore()
-=======
-            # Fill
-            self.context.save()
-            paint_source, paint_color = paint(node.get('fill', 'black'))
-            if not gradient_or_pattern(self, node, paint_source):
-                if node.get('fill-rule') == 'evenodd':
-                    self.context.set_fill_rule(cairo.FILL_RULE_EVEN_ODD)
-                self.context.set_source_rgba(*color(paint_color, fill_opacity))
-            if TAGS[node.tag] == text:
-                self.cursor_position = save_cursor[0]
-                self.cursor_d_position = save_cursor[1]
-                self.text_path_width = save_cursor[2]
-                text(self, node, draw_as_text=True)
-            else:
-                self.context.fill_preserve()
-            self.context.restore()
-
-            # Stroke
-            self.context.save()
-            self.context.set_line_width(
-                size(self, node.get('stroke-width', '1')))
-            paint_source, paint_color = paint(node.get('stroke'))
-            if not gradient_or_pattern(self, node, paint_source):
-                self.context.set_source_rgba(
-                    *color(paint_color, stroke_opacity))
-            self.context.stroke()
-            self.context.restore()
->>>>>>> f8647adc
+            self.context.new_path()
         elif not visible:
             self.context.new_path()
 
