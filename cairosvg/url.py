# This file is part of CairoSVG
# Copyright © 2010-2015 Kozea
#
# This library is free software: you can redistribute it and/or modify it under
# the terms of the GNU Lesser General Public License as published by the Free
# Software Foundation, either version 3 of the License, or (at your option) any
# later version.
#
# This library is distributed in the hope that it will be useful, but WITHOUT
# ANY WARRANTY; without even the implied warranty of MERCHANTABILITY or FITNESS
# FOR A PARTICULAR PURPOSE.  See the GNU Lesser General Public License for more
# details.
#
# You should have received a copy of the GNU Lesser General Public License
# along with CairoSVG.  If not, see <http://www.gnu.org/licenses/>.

"""
Utils dealing with URLs.

"""

import os.path
import re
from pathlib import Path
from urllib.parse import urljoin, urlparse
from urllib.request import Request, urlopen

from . import __version__

HTTP_HEADERS = {'User-Agent': 'CairoSVG {}'.format(__version__)}

URL = re.compile(r'url\((.+)\)')


def normalize_url(url):
    """Normalize ``url`` for underlying NT/Unix operating systems

    The input ``url`` may look like the following:

        - C:\Directory\zzz.svg
        - file://C:\Directory\zzz.svg
        - zzz.svg

    The output ``url`` on NT systems would look like below:

        - file:///C:/Directory/zzz.svg
    """
    if url and os.name == 'nt':
        # Match input ``url`` like the following:
        #   - C:\Directory\zzz.svg
        #   - Blah.svg
        if 'file:' not in url:
            url = os.path.abspath(url)
            url = Path(url).resolve().as_uri()

        # Match input ``url`` like the following:
        #   - file://C:\Directory\zzz.svg
        elif re.match(r'^file://[a-z]:.*$', url,
                      re.IGNORECASE | re.MULTILINE | re.DOTALL):
            url = url.replace('//', '///')
            url = url.replace('\\', '/')

    return url


def nt_compatible_path(path):
    """Provide compatible NT file paths for ``os.path`` functions

    ``os.path`` expects NT paths with no ``/`` at the beginning. For
    example, ``/C:/Directory/zzz.svg`` would fail ``os.path.isfile()``,
    ``os.path.isdir()`` etc. where the expected input for `os.path`
    functions is ``/C:/Directory/zzz.svg``.

    Currently ``nt_compatible_path`` performs some basic checks and
    eliminates the unwanted ``/`` at the beginning.
    """
    if os.name == 'nt':
        if re.match(r'^/[a-z]:/.*$', path,
                    re.IGNORECASE | re.MULTILINE | re.DOTALL):
            path = re.sub(r'^/', '', path,
                          re.IGNORECASE | re.MULTILINE | re.DOTALL)
            return path
    else:
        return path


def fetch(url, resource_type):
    """Fetch the content of ``url``.

    ``resource_type`` is the mimetype of the resource (currently one of
    image/*, image/svg+xml, text/css).

    """
    return urlopen(Request(url, headers=HTTP_HEADERS)).read()


def parse_url(url, base=None):
    """Parse an URL.

    The URL can be surrounded by a ``url()`` string. If ``base`` is not `None`,
    the "folder" part of it is prepended to the URL.

    """
    if url:
        match = URL.search(url)
        if match:
            url = match.group(1)
        if base:
            parsed_base = urlparse(base)
            parsed_url = urlparse(url)
            if parsed_base.scheme in ('', 'file'):
                if parsed_url.scheme in ('', 'file'):
                    # We are sure that `url` and `base` are both file-like URLs
                    if os.path.isfile(nt_compatible_path(parsed_base.path)):
                        if parsed_url.path:
                            # Take the "folder" part of `base`, as
                            # `os.path.join` doesn't strip the file name
                            url = os.path.join(os.path.dirname(
                                nt_compatible_path(parsed_base.path)),
                                nt_compatible_path(parsed_url.path))
                        else:
                            url = nt_compatible_path(parsed_base.path)
                    elif os.path.isdir(nt_compatible_path(parsed_base.path)):
                        if parsed_url.path:
                            url = os.path.join(
                                nt_compatible_path(parsed_base.path),
                                nt_compatible_path(parsed_url.path))
                        else:
                            url = ''
                    else:
                        url = ''
                    if parsed_url.fragment:
                        url = '{}#{}'.format(url, parsed_url.fragment)
            elif parsed_url.scheme in ('', parsed_base.scheme):
                # `urljoin` automatically uses the "folder" part of `base`
                url = urljoin(base, url)
<<<<<<< HEAD

    url = normalize_url(url)
=======
        url = url.strip('\'"')
>>>>>>> b435cd54
    return urlparse(url or '')


def read_url(url, url_fetcher, resource_type):
    """Get bytes in a parsed ``url`` using ``url_fetcher``.

    If ``url_fetcher`` is None a default (no limitations) URLFetcher is used.
    """
    if url.scheme:
        url = url.geturl()
    else:
        url = 'file://{}'.format(os.path.abspath(url.geturl()))
        url = normalize_url(url)

    return url_fetcher(url, resource_type)<|MERGE_RESOLUTION|>--- conflicted
+++ resolved
@@ -134,12 +134,7 @@
             elif parsed_url.scheme in ('', parsed_base.scheme):
                 # `urljoin` automatically uses the "folder" part of `base`
                 url = urljoin(base, url)
-<<<<<<< HEAD
-
-    url = normalize_url(url)
-=======
-        url = url.strip('\'"')
->>>>>>> b435cd54
+        url = normalize_url(url.strip('\'"'))
     return urlparse(url or '')
 
 
