--- conflicted
+++ resolved
@@ -117,7 +117,7 @@
 
 def clip_path(surface, node):
     """Store a clip path definition."""
-    surface.paths[node["id"]] = node
+    surface.paths[node['id']] = node
 
 
 def paint_mask(surface, node, name, opacity):
@@ -266,46 +266,6 @@
     if node['id'] in surface.masks:
         return
 
-<<<<<<< HEAD
-=======
-                # Returns 4 values
-                scale_x, scale_y, translate_x, translate_y = \
-                    preserve_ratio(surface, marker_node)
-
-                viewbox = node_format(surface, marker_node)[2]
-                width = base_scale * size(
-                    surface, node.get("markerWidth", "3"), "x")
-                height = base_scale * size(
-                    surface, node.get("markerHeight", "3"), "y")
-                if viewbox:
-                    viewbox_width = viewbox[2]
-                    viewbox_height = viewbox[3]
-                else:
-                    viewbox_width = width
-                    viewbox_height = height
-
-                surface.context.new_path()
-                for child in marker_node.children:
-                    surface.context.save()
-                    surface.context.translate(current_x, current_y)
-                    surface.context.rotate(angle)
-                    surface.context.scale(
-                        width / viewbox_width * float(scale_x),
-                        height / viewbox_height * float(scale_y))
-                    surface.context.translate(translate_x, translate_y)
-                    surface.draw(child)
-                    surface.context.restore()
-                surface.context.append_path(temp_path)
-
-    if position == "mid":
-        node.pending_markers.append(pending_marker)
-
-
-def prepare_filter(surface, node, name):
-    if node["id"] in surface.masks:
-        return
-
->>>>>>> 8ba86dde
     if name in surface.filters:
         filter_node = surface.filters[name]
         for child in filter_node.children:
@@ -323,12 +283,8 @@
 
 
 def apply_filter_before_painting(surface, node, name):
-<<<<<<< HEAD
     """Apply a filter transforming the painting operations."""
     if node['id'] in surface.masks:
-=======
-    if node["id"] in surface.masks:
->>>>>>> 8ba86dde
         return
 
     if name in surface.filters:
@@ -337,31 +293,19 @@
             # Blend
             if child.tag == 'feBlend':
                 surface.context.set_operator(BLEND_OPERATORS.get(
-<<<<<<< HEAD
                     child.get('mode', 'normal'), BLEND_OPERATORS['normal']))
 
 
 def apply_filter_after_painting(surface, node, name):
     """Apply a filter using the painted surface to transform the image."""
     if node['id'] in surface.masks:
-=======
-                    child.get("mode", "normal"), BLEND_OPERATORS["normal"]))
-
-
-def apply_filter_after_painting(surface, node, name):
-    if node["id"] in surface.masks:
->>>>>>> 8ba86dde
         return
 
     if name in surface.filters:
         filter_node = surface.filters[name]
         for child in filter_node.children:
             # Flood
-<<<<<<< HEAD
             if child.tag == 'feFlood':
-=======
-            if child.tag == "feFlood":
->>>>>>> 8ba86dde
                 surface.context.save()
                 surface.context.new_path()
                 if filter_node.get('primitiveUnits') == 'objectBoundingBox':
